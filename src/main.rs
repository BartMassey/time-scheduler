--- conflicted
+++ resolved
@@ -169,16 +169,6 @@
 
         let mut penalty = get_penalty();
         for _ in 0..nswaps {
-<<<<<<< HEAD
-            let s1 = random_usize(0..ntotal);
-            let s2 = random_usize(0..ntotal);
-            swap(&mut locs, s1, s2);
-            let new_penalty = self.penalty();
-            if new_penalty < penalty {
-                penalty = new_penalty;
-            } else {
-                swap(&mut locs, s2, s1);
-=======
             if noise && random_usize(0..2) == 0 {
                 let i = random_usize(0..ntotal);
                 let j = random_usize(0..ntotal);
@@ -208,7 +198,6 @@
             if cur_penalty < penalty {
                 swap(&mut locs, cur_best.0, cur_best.1);
                 penalty = cur_penalty;
->>>>>>> be08e107
             }
         }
     }
